--- conflicted
+++ resolved
@@ -43,92 +43,53 @@
 =cut
 
 sub new {
-<<<<<<< HEAD
     my ( $class, %options ) = @_;
 
     my $uri = URI->new('http:');
     $uri->host( $options{host} || 'localhost' );
     $uri->port( $options{port} || 11371 );
 
-    my $ua = LWP::UserAgent->new;
-    $ua->agent( __PACKAGE__ . '/' . $VERSION );
-=======
-    my ($class, %options) = @_;
-
-    my $uri = URI->new('http:');
-    $uri->host($options{host} || 'localhost');
-    $uri->port($options{port} || 11371);
-
-	my $ua = $AnyEvent::HTTP::USERAGENT;
-	{
-		local $_ = __PACKAGE__.'/'.$VERSION;
-		$ua =~ s{\)$}{ +$_)};
-	}
->>>>>>> 5e85cecf
+    my $ua = $AnyEvent::HTTP::USERAGENT;
+    {
+        local $_ = __PACKAGE__ . '/' . $VERSION;
+        $ua =~ s{\)$}{ +$_)};
+    }
 
     my $self = {
         ua  => $ua,
         uri => $uri,
     };
 
-<<<<<<< HEAD
     return bless $self => ( ref $class || $class );
-=======
-    return bless $self => (ref $class || $class);
->>>>>>> 5e85cecf
 }
 
 sub _ua  { shift->{ua} }
 sub _uri { shift->{uri} }
 
 sub _get {
-<<<<<<< HEAD
     my ( $self, %query ) = @_;
     $self->{error} = undef;
     $self->_uri->path('/pks/lookup');
     $self->_uri->query_form(%query);
-    my $response = $self->_ua->get( $self->_uri );
-    if (    defined $response
-        and ref $response
-        and $response->isa('HTTP::Response')
-        and $response->is_success )
-    {
-        return $response->decoded_content;
-    }
-    else {
-        $self->{error} = $response->status_line;
-        return;
-    }
+
+    my $cv = AE::cv;
+    http_get $self->_uri, sub {
+        my ( $body, $hdr ) = @_;
+        if ( $hdr->{Status} ne '200' ) {
+            $self->{error} = sprintf 'HTTP %d: %s', $hdr->{Status},
+              $hdr->{Reason};
+            $cv->send;
+        }
+        else {
+            $cv->send($body);
+        }
+    };
+    $cv->recv;
 }
 
 sub _post {
     my ( $self, %query ) = @_;
     $self->{error} = undef;
-=======
-    my ($self, %query) = @_;
-
-    $self->{error} = undef;
-    $self->_uri->path('/pks/lookup');
-    $self->_uri->query_form(%query);
-
-	my $cv = AE::cv;
-	http_get $self->_uri, sub {
-		my ($body, $hdr) = @_;
-		if ($hdr->{Status} ne '200') {
-			$self->{error} = sprintf 'HTTP %d: %s', $hdr->{Status}, $hdr->{Reason};
-			$cv->send;
-		} else {
-			$cv->send($body);
-		}
-	};
-	$cv->recv;
-}
-
-sub _post {
-    my ($self, %query) = @_;
-
-	$self->{error} = undef;
->>>>>>> 5e85cecf
     $self->_uri->path('/pks/lookup');
     my $response = $self->_ua->post( $self->_uri, \%query );
     if (    defined $response
@@ -143,17 +104,19 @@
         return;
     }
 
-	my $cv = AE::cv;
-	http_post $self->_uri, \%query, (), sub {
-		my ($body, $hdr) = @_;
-		if ($hdr->{Status} ne '200') {
-			$self->{error} = sprintf 'HTTP %d: %s', $hdr->{Status}, $hdr->{Reason};
-			$cv->send;
-		} else {
-			$cv->send($body);
-		}
-	};
-	$cv->recv;
+    my $cv = AE::cv;
+    http_post $self->_uri, \%query, (), sub {
+        my ( $body, $hdr ) = @_;
+        if ( $hdr->{Status} ne '200' ) {
+            $self->{error} = sprintf 'HTTP %d: %s', $hdr->{Status},
+              $hdr->{Reason};
+            $cv->send;
+        }
+        else {
+            $cv->send($body);
+        }
+    };
+    $cv->recv;
 }
 
 sub _parse_mr {
